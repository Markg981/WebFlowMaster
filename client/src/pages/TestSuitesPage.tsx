import React, { useState, useMemo, useEffect } from 'react';
import { useTranslation } from 'react-i18next';
<<<<<<< HEAD
import { Link } from 'wouter';
import { useQuery, useMutation, useQueryClient } from '@tanstack/react-query';
=======
import { Link, useLocation } from 'wouter'; // Import useLocation
import { useQuery, useQueryClient } from '@tanstack/react-query';
>>>>>>> 30714de3
import { Tabs, TabsContent, TabsList, TabsTrigger } from '@/components/ui/tabs';
import { Table, TableHeader, TableBody, TableRow, TableHead, TableCell } from '@/components/ui/table';
import { Button } from '@/components/ui/button';
import { Input } from '@/components/ui/input';
// Select component from shadcn/ui is not used in the current version of this file for project filtering.
// import { Select, SelectContent, SelectItem, SelectTrigger, SelectValue } from '@/components/ui/select';
import { Settings, MonitorSmartphone, CalendarDays, FileText, Play, Search, RefreshCcw, ChevronLeft, ChevronRight, ArrowLeft, LibrarySquare, Loader2, Edit2, Trash2, Power, PowerOff, PlusCircle } from 'lucide-react';
import type { TestPlan } from '@shared/schema';
import CreateTestPlanWizard from '@/components/dashboard/CreateTestPlanWizard';
import ScheduleWizard from '@/components/scheduling/ScheduleWizard'; // Import ScheduleWizard
import { useToast } from '@/hooks/use-toast';
import { runTestPlanAPI, fetchTestPlansAPI as fetchAllTestPlans } from '@/lib/api/test-plans'; // Renamed fetchTestPlans
import { fetchSchedulesByPlanId, deleteSchedule, toggleScheduleActiveStatus, TestPlanScheduleWithPlanName } from '@/lib/api/schedules';
import { AlertDialog, AlertDialogAction, AlertDialogCancel, AlertDialogContent, AlertDialogDescription, AlertDialogFooter, AlertDialogHeader, AlertDialogTitle, AlertDialogTrigger } from "@/components/ui/alert-dialog";
import { Badge } from "@/components/ui/badge";
import { format } from 'date-fns';


const TestSuitesPage: React.FC = () => {
  const { t } = useTranslation();
  const queryClient = useQueryClient();
  const [, navigate] = useLocation(); // Hook for navigation
  const [searchTerm, setSearchTerm] = useState('');
  const [currentPage, setCurrentPage] = useState(1);
  const [isCreatePlanWizardOpen, setIsCreatePlanWizardOpen] = useState(false);
  const [isScheduleWizardOpen, setIsScheduleWizardOpen] = useState(false);
  const [scheduleToEdit, setScheduleToEdit] = useState<TestPlanScheduleWithPlanName | null>(null);
  const [selectedTestPlanForScheduling, setSelectedTestPlanForScheduling] = useState<string | undefined>(undefined);

  const [activeTab, setActiveTab] = useState('test-plan');
  // When switching to 'schedules' tab, we might need to know which plan's schedules to show.
  // For simplicity, let's assume if a plan was just interacted with (e.g. "Schedule" button clicked),
  // its ID is stored and used. Or, a dropdown could select a plan for the schedules tab.
  // For now, let's use `selectedTestPlanForScheduling` to also drive which plan's schedules are shown if the tab is active.
  const [currentlyViewedPlanIdForSchedules, setCurrentlyViewedPlanIdForSchedules] = useState<string | null>(null);


  const { toast } = useToast();
  const [runningPlanId, setRunningPlanId] = useState<string | null>(null);
  const itemsPerPage = 5;

  const { data: allTestPlans = [], isLoading: isLoadingTestPlans, error: testPlansError } = useQuery<TestPlan[]>({
    queryKey: ['testPlans'], // Query key for fetching all full test plans
    queryFn: fetchAllTestPlans, // Use the renamed function
  });

  const { data: schedulesForPlan, isLoading: isLoadingSchedules, error: schedulesError } = useQuery({
    queryKey: ['schedulesByPlanId', currentlyViewedPlanIdForSchedules],
    queryFn: () => currentlyViewedPlanIdForSchedules ? fetchSchedulesByPlanId(currentlyViewedPlanIdForSchedules) : Promise.resolve([]),
    enabled: !!currentlyViewedPlanIdForSchedules && activeTab === 'schedules', // Only fetch if a plan is selected and tab is active
  });

  const deleteScheduleMutation = useMutation({
    mutationFn: deleteSchedule,
    onSuccess: (_, scheduleId) => {
      toast({ title: t('testSuitesPage.toast.scheduleDeleteSuccess.title'), description: t('testSuitesPage.toast.scheduleDeleteSuccess.description') });
      queryClient.invalidateQueries({ queryKey: ['schedulesByPlanId', currentlyViewedPlanIdForSchedules] });
      queryClient.invalidateQueries({ queryKey: ['testPlanSchedules'] }); // Also invalidate general list if any
    },
    onError: (error: Error) => {
      toast({ title: t('testSuitesPage.toast.scheduleDeleteError.title'), description: error.message, variant: 'destructive' });
    },
  });

  const toggleScheduleStatusMutation = useMutation({
    mutationFn: (data: { id: string, isActive: boolean }) => toggleScheduleActiveStatus(data.id, data.isActive),
    onSuccess: (updatedSchedule) => {
      toast({ title: t(updatedSchedule.isActive ? 'testSuitesPage.toast.scheduleActivateSuccess.title' : 'testSuitesPage.toast.scheduleDeactivateSuccess.title') });
      queryClient.invalidateQueries({ queryKey: ['schedulesByPlanId', currentlyViewedPlanIdForSchedules] });
      queryClient.invalidateQueries({ queryKey: ['testPlanSchedules'] });
    },
    onError: (error: Error) => {
      toast({ title: t('testSuitesPage.toast.scheduleStatusError.title'), description: error.message, variant: 'destructive' });
    }
  });


  const handlePlanCreated = () => {
    queryClient.invalidateQueries({ queryKey: ['testPlans'] });
  };

  const handleScheduleSaved = () => {
    if(currentlyViewedPlanIdForSchedules) {
      queryClient.invalidateQueries({ queryKey: ['schedulesByPlanId', currentlyViewedPlanIdForSchedules] });
    }
    queryClient.invalidateQueries({ queryKey: ['testPlanSchedules'] }); // General list if exists
  };

  const openScheduleWizardForNew = (planId: string) => {
    setSelectedTestPlanForScheduling(planId);
    setScheduleToEdit(null);
    setIsScheduleWizardOpen(true);
  };

  const openScheduleWizardForEdit = (schedule: TestPlanScheduleWithPlanName) => {
    setSelectedTestPlanForScheduling(schedule.testPlanId); // Ensure this is set
    setScheduleToEdit(schedule);
    setIsScheduleWizardOpen(true);
  };

  const filteredTestPlans = useMemo(() => {
    return allTestPlans.filter(plan =>
      plan.name.toLowerCase().includes(searchTerm.toLowerCase())
    );
  }, [allTestPlans, searchTerm]);

  const totalPages = Math.ceil(filteredTestPlans.length / itemsPerPage);
  const paginatedTestPlans = filteredTestPlans.slice(
    (currentPage - 1) * itemsPerPage,
    currentPage * itemsPerPage
  );

  useEffect(() => {
    if (currentPage > totalPages && totalPages > 0) setCurrentPage(totalPages);
    else if (currentPage === 0 && totalPages > 0) setCurrentPage(1);
    else if (filteredTestPlans.length === 0 && currentPage !== 1) setCurrentPage(1);
  }, [filteredTestPlans.length, totalPages, currentPage]);

<<<<<<< HEAD
  const handleRunPlan = async (planId: string, planName: string) => {
    setRunningPlanId(planId);
    toast({
      title: t('testSuitesPage.toast.runningTitle', { planName }),
      description: t('testSuitesPage.toast.runningDescription'),
    });
    try {
      const result = await runTestPlanAPI(planId);
      if (result.success && result.data) {
        const runStatus = result.data.status || 'unknown';
        toast({
          title: t('testSuitesPage.toast.completedTitle', { planName }),
          description: t('testSuitesPage.toast.completedDescription', { status: runStatus, runId: result.data.id }),
          variant: (runStatus === 'passed' || runStatus === 'partial') ? 'default' : 'destructive',
        });
      } else {
        throw new Error(result.error || t('testSuitesPage.toast.unknownError'));
      }
    } catch (err: any) {
      toast({
        title: t('testSuitesPage.toast.errorTitle', { planName }),
        description: err.message || t('testSuitesPage.toast.executionError'),
        variant: "destructive",
      });
    } finally {
      setRunningPlanId(null);
    }
  };

  // Effect to set the first plan as default for schedules tab if no specific plan is chosen yet
  useEffect(() => {
    if (activeTab === 'schedules' && !currentlyViewedPlanIdForSchedules && allTestPlans.length > 0) {
      setCurrentlyViewedPlanIdForSchedules(allTestPlans[0].id);
    }
  }, [activeTab, currentlyViewedPlanIdForSchedules, allTestPlans]);
=======
  // Updated handleRunPlan to navigate to the execution page
  const handleRunPlan = (planId: string, _planName?: string) => {
    // No longer setting runningPlanId here as the page will change
    // Toast notifications will be handled by the execution page or via WebSocket updates
    navigate(`/test-plan/${planId}/run`);
  };

  // Add new toast message keys to translation files:
  // "testSuitesPage.toast.runningTitle": "Starting Test Plan: {{planName}}",
  // "testSuitesPage.toast.runningDescription": "You will be redirected to the execution page.",
  // "testSuitesPage.toast.completedTitle": "Test Plan {{planName}} Finished",
  // "testSuitesPage.toast.completedDescription": "Status: {{status}}. Run ID: {{runId}}",
  // "testSuitesPage.toast.errorTitle": "Error Running {{planName}}",
  // "testSuitesPage.toast.executionError": "An error occurred during test plan execution.",
  // "testSuitesPage.toast.unknownError": "An unknown error occurred while trying to run the test plan."
  // "testSuitesPage.running.button": "Running..."
>>>>>>> 30714de3


  return (
    <div className="flex flex-col h-full">
      <header className="bg-card border-b border-border px-6 py-4">
        <div className="flex items-center justify-between">
          <div className="flex items-center space-x-2">
            <Link href="/dashboard" className="flex items-center space-x-2 text-primary hover:underline">
              <ArrowLeft className="h-5 w-5" />
            </Link>
            <LibrarySquare className="h-6 w-6 text-primary" />
            <h1 className="text-xl font-bold text-card-foreground">{t('testSuitesPage.testSuites.title')}</h1>
          </div>
          <div className="flex items-center space-x-4">
            {/* Placeholder for right-side icons */}
          </div>
        </div>
      </header>
      {/* New Page Header END */}

      {/* Content Wrapper for controls and tabs */}
      <div className="p-6 flex-1 overflow-auto">
        {/* Existing Header with search, filter, + Test Plan button - THIS WILL BE MOVED/ADJUSTED IN NEXT STEP */}
        <div className="flex flex-col md:flex-row justify-between items-center mb-6 space-y-4 md:space-y-0">
          {/* Left/Center part: Search, Filter, Refresh */}
          <div className="flex flex-col sm:flex-row items-center gap-2 w-full md:w-auto">
            {/* Search Bar */}
            <div className="relative w-full sm:w-auto">
              <Search className="absolute left-2.5 top-1/2 -translate-y-1/2 h-4 w-4 text-muted-foreground" />
              <Input
                type="search"
                placeholder={t('testSuitesPage.searchTests.placeholder')}
                className="pl-8 pr-2 py-2 h-10 w-full sm:w-[200px] lg:w-[250px]"
                value={searchTerm}
                onChange={(e) => { setSearchTerm(e.target.value); setCurrentPage(1); }}
              />
            </div>
            {/* Project Select Dropdown - REMOVED */}
            {/*
            <Select value={selectedProject} onValueChange={(value) => { setSelectedProject(value); setCurrentPage(1); }}>
              <SelectTrigger className="h-10 w-full sm:w-auto sm:min-w-[180px]">
                <SelectValue placeholder={t('testSuitesPage.filterByProject.placeholder')} />
              </SelectTrigger>
              <SelectContent>
                {projectOptions.map(project => (
                  <SelectItem key={project} value={project}>
                    {project === 'all' ? t('testSuitesPage.allProjects.text') : project}
                  </SelectItem>
                ))}
              </SelectContent>
            </Select>
            */}
            {/* Refresh Button */}
            <Button variant="outline" size="icon" className="h-10 w-10" onClick={() => { setSearchTerm(''); setCurrentPage(1); /* setSelectedProject('all'); */ }}>
              <RefreshCcw size={18} />
            </Button>
          </div>

          {/* Right part: Pagination and + Test Plan Button */}
          <div className="flex items-center gap-2">
            {/* Pagination */}
            <div className="flex items-center text-sm font-medium">
              <Button
                variant="outline"
                size="icon"
                className="h-8 w-8"
                onClick={() => setCurrentPage(prev => Math.max(1, prev - 1))}
                disabled={currentPage === 1 || isLoadingTestPlans}
              >
                <ChevronLeft size={16} />
              </Button>
              <span className="mx-2">
                {isLoadingTestPlans ? '...' : `${Math.min((currentPage - 1) * itemsPerPage + 1, filteredTestPlans.length === 0 ? 0 : (currentPage - 1) * itemsPerPage + 1)}-${Math.min(currentPage * itemsPerPage, filteredTestPlans.length)} of ${filteredTestPlans.length}`}
              </span>
              <Button
                variant="outline"
                size="icon"
                className="h-8 w-8"
                onClick={() => setCurrentPage(prev => Math.min(totalPages, prev + 1))}
                disabled={currentPage === totalPages || filteredTestPlans.length === 0 || isLoadingTestPlans}
              >
                <ChevronRight size={16} />
              </Button>
            </div>
            {/* + Test Plan Button */}
            <Button className="bg-green-500 hover:bg-green-600 text-white" onClick={() => setIsCreatePlanWizardOpen(true)}>
              {t('testSuitesPage.testPlan.button')}
            </Button>
          </div>
        </div>

        <CreateTestPlanWizard
          isOpen={isCreatePlanWizardOpen}
          onClose={() => setIsCreatePlanWizardOpen(false)}
          onPlanCreated={handlePlanCreated}
        />

        <Tabs defaultValue="test-plan">
          <TabsList className="grid w-full grid-cols-2">
            <TabsTrigger value="test-plan">{t('testSuitesPage.testPlan.label')}</TabsTrigger>
            <TabsTrigger value="schedules">{t('testSuitesPage.schedules.label')}</TabsTrigger>
          </TabsList>
          <TabsContent value="test-plan" className="mt-6">
            <>
            {isLoadingTestPlans && (
              <div className="flex justify-center items-center py-10">
                <Loader2 className="h-8 w-8 animate-spin text-primary" />
                <p className="ml-2">{t('testSuitesPage.loadingTestPlans.text')}</p>
              </div>
            )}
            {testPlansError && (
              <div className="text-red-500 text-center py-10">
                {t('testSuitesPage.errorLoadingTestPlans.text')}: {testPlansError.message}
              </div>
            )}
            {!isLoadingTestPlans && !testPlansError && (
              <Table>
                <TableHeader>
                  <TableRow>
                    <TableHead>{t('testSuitesPage.name.label')}</TableHead>
                    <TableHead>{t('testSuitesPage.description.label')}</TableHead>
                    <TableHead>{t('testSuitesPage.testingType.label')}</TableHead>
                    {/* <TableHead>{t('testSuitesPage.progettoDiAppartenenza.label')}</TableHead> REMOVED */}
                    <TableHead>{t('testSuitesPage.azioni.label')}</TableHead>
                  </TableRow>
                </TableHeader>
                <TableBody>
                  {paginatedTestPlans.length === 0 && !isLoadingTestPlans && (
                     <TableRow>
                        <TableCell colSpan={4} className="text-center py-10">
                          {t('testSuitesPage.noTestPlansFound.text')}
                        </TableCell>
                      </TableRow>
                  )}
                  {paginatedTestPlans.map((item) => (
                    <TableRow key={item.id}>
                      <TableCell>
                        <div>{item.name}</div>
                      </TableCell>
                      <TableCell>
                        <div className="text-xs text-muted-foreground">
                          {item.description || t('testSuitesPage.noDescription.text')}
                        </div>
                      </TableCell>
                      <TableCell>
                        <div className="flex items-center space-x-1">
                          <Settings size={16} />
                          <MonitorSmartphone size={16} />
                          <span>{t('testSuitesPage.crossBrowserTesting.text')}</span> {/* Static as per wizard Step 1 */}
                        </div>
                      </TableCell>
                      {/* <TableCell>{item.project}</TableCell> REMOVED */}
                      <TableCell>
                        <div className="space-x-2">
                          <Button variant="outline" size="sm">
                        <CalendarDays size={16} className="mr-1" /> {t('testSuitesPage.schedule.button')}
                      </Button>
                      <Button variant="outline" size="sm">
                        <FileText size={16} className="mr-1" /> {t('testSuitesPage.reports.button')}
                      </Button>
                      <Button
                        variant="outline"
                        size="sm"
                        onClick={() => handleRunPlan(item.id, item.name)}
                        disabled={runningPlanId === item.id || !!runningPlanId} // Disable if this plan is running OR any other plan is running
                      >
                        {runningPlanId === item.id ? (
                          <Loader2 size={16} className="mr-1 animate-spin" />
                        ) : (
                          <Play size={16} className="mr-1" />
                        )}
                        {runningPlanId === item.id ? t('testSuitesPage.running.button') : t('testSuitesPage.run.button')}
                      </Button>
                    </div>
                  </TableCell>
                </TableRow>
              ))}
            </TableBody>
          </Table>
            )}
            </>
        </TabsContent>
        <TabsContent value="schedules" className="mt-6">
          {/* Content for Schedules tab will go here */}
          <p>{t('testSuitesPage.schedulesContentGoesHere.text')}</p>
        </TabsContent>
      </Tabs>
    </div> {/* End of Content Wrapper */}
  </div> /* ADDED: This closes the outermost div */
  );
};

export default TestSuitesPage;<|MERGE_RESOLUTION|>--- conflicted
+++ resolved
@@ -1,12 +1,7 @@
 import React, { useState, useMemo, useEffect } from 'react';
 import { useTranslation } from 'react-i18next';
-<<<<<<< HEAD
 import { Link } from 'wouter';
 import { useQuery, useMutation, useQueryClient } from '@tanstack/react-query';
-=======
-import { Link, useLocation } from 'wouter'; // Import useLocation
-import { useQuery, useQueryClient } from '@tanstack/react-query';
->>>>>>> 30714de3
 import { Tabs, TabsContent, TabsList, TabsTrigger } from '@/components/ui/tabs';
 import { Table, TableHeader, TableBody, TableRow, TableHead, TableCell } from '@/components/ui/table';
 import { Button } from '@/components/ui/button';
@@ -125,7 +120,6 @@
     else if (filteredTestPlans.length === 0 && currentPage !== 1) setCurrentPage(1);
   }, [filteredTestPlans.length, totalPages, currentPage]);
 
-<<<<<<< HEAD
   const handleRunPlan = async (planId: string, planName: string) => {
     setRunningPlanId(planId);
     toast({
@@ -161,25 +155,13 @@
       setCurrentlyViewedPlanIdForSchedules(allTestPlans[0].id);
     }
   }, [activeTab, currentlyViewedPlanIdForSchedules, allTestPlans]);
-=======
+
   // Updated handleRunPlan to navigate to the execution page
   const handleRunPlan = (planId: string, _planName?: string) => {
     // No longer setting runningPlanId here as the page will change
     // Toast notifications will be handled by the execution page or via WebSocket updates
     navigate(`/test-plan/${planId}/run`);
   };
-
-  // Add new toast message keys to translation files:
-  // "testSuitesPage.toast.runningTitle": "Starting Test Plan: {{planName}}",
-  // "testSuitesPage.toast.runningDescription": "You will be redirected to the execution page.",
-  // "testSuitesPage.toast.completedTitle": "Test Plan {{planName}} Finished",
-  // "testSuitesPage.toast.completedDescription": "Status: {{status}}. Run ID: {{runId}}",
-  // "testSuitesPage.toast.errorTitle": "Error Running {{planName}}",
-  // "testSuitesPage.toast.executionError": "An error occurred during test plan execution.",
-  // "testSuitesPage.toast.unknownError": "An unknown error occurred while trying to run the test plan."
-  // "testSuitesPage.running.button": "Running..."
->>>>>>> 30714de3
-
 
   return (
     <div className="flex flex-col h-full">
